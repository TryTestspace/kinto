import platform
import codecs
import os
from setuptools import setup, find_packages

here = os.path.abspath(os.path.dirname(__file__))

with codecs.open(os.path.join(here, 'README.rst'), encoding='utf-8') as f:
    README = f.read()

with codecs.open(os.path.join(here, 'CHANGELOG.rst'), encoding='utf-8') as f:
    CHANGELOG = f.read()

with codecs.open(os.path.join(here, 'CONTRIBUTORS.rst'),
                 encoding='utf-8') as f:
    CONTRIBUTORS = f.read()

installed_with_pypy = platform.python_implementation() == 'PyPy'

REQUIREMENTS = [
    'colander',
    'cornice >= 1.1',  # Fix cache CORS
    'python-dateutil',
    'pyramid_multiauth >= 0.5',  # Pluggable authz
    'redis',  # Default backend
    'requests',
    'six',
    'structlog',
]

if installed_with_pypy:
    # We install psycopg2cffi instead of psycopg2 when dealing with pypy
    # Note: JSONB support landed after psycopg2cffi 2.7.0
    POSTGRESQL_REQUIRES = [
        'psycopg2cffi>2.7.0',
    ]
else:
    # ujson is not pypy compliant, as it uses the CPython C API
    REQUIREMENTS.append('ujson')
    POSTGRESQL_REQUIRES = [
        'psycopg2>2.5',
    ]

DEPENDENCY_LINKS = [
]

MONITORING_REQUIRES = [
    'raven',
    'statsd',
    'newrelic',
    'werkzeug',
]

ENTRY_POINTS = {
    'console_scripts': [
        'cliquet = cliquet.scripts.cliquet:main'
    ]
}


setup(name='cliquet',
<<<<<<< HEAD
      version='2.10.0',
=======
      version='2.11.0.dev0',
>>>>>>> caa592ea
      description='Micro service API toolkit',
      long_description=README + "\n\n" + CHANGELOG + "\n\n" + CONTRIBUTORS,
      license='Apache License (2.0)',
      classifiers=[
          "Programming Language :: Python",
          "Programming Language :: Python :: 2.7",
          "Programming Language :: Python :: 3.4",
          "Programming Language :: Python :: 3.5",
          "Programming Language :: Python :: Implementation :: CPython",
          "Programming Language :: Python :: Implementation :: PyPy",
          "Topic :: Internet :: WWW/HTTP",
          "Topic :: Internet :: WWW/HTTP :: WSGI :: Application",
          "License :: OSI Approved :: Apache Software License"
      ],
      keywords="web services",
      author='Mozilla Services',
      author_email='services-dev@mozilla.com',
      url='https://github.com/mozilla-services/cliquet',
      packages=find_packages(),
      package_data={'': ['*.rst', '*.py']},
      include_package_data=True,
      zip_safe=False,
      install_requires=REQUIREMENTS,
      extras_require={
          'postgresql': POSTGRESQL_REQUIRES,
          'monitoring': MONITORING_REQUIRES,
      },
      dependency_links=DEPENDENCY_LINKS,
      entry_points=ENTRY_POINTS)<|MERGE_RESOLUTION|>--- conflicted
+++ resolved
@@ -59,11 +59,7 @@
 
 
 setup(name='cliquet',
-<<<<<<< HEAD
-      version='2.10.0',
-=======
-      version='2.11.0.dev0',
->>>>>>> caa592ea
+      version='2.10.1',
       description='Micro service API toolkit',
       long_description=README + "\n\n" + CHANGELOG + "\n\n" + CONTRIBUTORS,
       license='Apache License (2.0)',
