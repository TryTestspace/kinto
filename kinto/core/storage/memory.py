import re
import operator
from collections import defaultdict
from collections import abc
import numbers

from kinto.core import utils
from kinto.core.decorators import synchronized
from kinto.core.storage import (
    StorageBase, exceptions,
    DEFAULT_ID_FIELD, DEFAULT_MODIFIED_FIELD, DEFAULT_DELETED_FIELD)
from kinto.core.utils import (COMPARISON, find_nested_value)

import ujson


class Missing():
    pass


MISSING = Missing()


def tree():
    return defaultdict(tree)


class MemoryBasedStorage(StorageBase):
    """Abstract storage class, providing basic operations and
    methods for in-memory implementations of sorting and filtering.
    """
    def __init__(self, *args, **kwargs):
        super().__init__(*args, **kwargs)

    def initialize_schema(self, dry_run=False):
        # Nothing to do.
        pass

    def strip_deleted_record(self, collection_id, parent_id, record,
                             id_field=DEFAULT_ID_FIELD,
                             modified_field=DEFAULT_MODIFIED_FIELD,
                             deleted_field=DEFAULT_DELETED_FIELD):
        """Strip the record of all its fields expect id and timestamp,
        and set the deletion field value (e.g deleted=True)
        """
        deleted = {}
        deleted[id_field] = record[id_field]
        deleted[modified_field] = record[modified_field]
        deleted[deleted_field] = True
        return deleted

    def set_record_timestamp(self, collection_id, parent_id, record,
                             modified_field=DEFAULT_MODIFIED_FIELD,
                             last_modified=None):
        timestamp = self._bump_timestamp(collection_id, parent_id, record,
                                         modified_field,
                                         last_modified=last_modified)
        record[modified_field] = timestamp
        return record

    def extract_record_set(self, records,
                           filters, sorting, id_field, deleted_field,
                           pagination_rules=None, limit=None):
        """Take the list of records and handle filtering, sorting and
        pagination.

        """
        return extract_record_set(records,
                                  filters=filters,
                                  sorting=sorting,
                                  id_field=id_field,
                                  deleted_field=deleted_field,
                                  pagination_rules=pagination_rules,
                                  limit=limit)


class Storage(MemoryBasedStorage):
    """Storage backend implementation in memory.

    Useful for development or testing purposes, but records are lost after
    each server restart.

    Enable in configuration::

        kinto.storage_backend = kinto.core.storage.memory

    Enable strict json validation before saving (instead of the more lenient
    ujson, see #1238)::

        kinto.storage_strict_json = true
    """
    def __init__(self, *args, **kwargs):
        super().__init__(*args, **kwargs)
        self.flush()

    def flush(self, auth=None):
        self._store = tree()
        self._cemetery = tree()
        self._timestamps = defaultdict(dict)

    @synchronized
    def collection_timestamp(self, collection_id, parent_id, auth=None):
        ts = self._timestamps[parent_id].get(collection_id)
        if ts is not None:
            return ts
        return self._bump_timestamp(collection_id, parent_id)

    def _bump_timestamp(self, collection_id, parent_id, record=None,
                        modified_field=None, last_modified=None):
        """Timestamp are base on current millisecond.

        .. note ::

            Here it is assumed that if requests from the same user burst in,
            the time will slide into the future. It is not problematic since
            the timestamp notion is opaque, and behaves like a revision number.
        """
        # XXX factorize code from memory and redis backends.
        is_specified = (record is not None and
                        modified_field in record or
                        last_modified is not None)
        if is_specified:
            # If there is a timestamp in the new record, try to use it.
            if last_modified is not None:
                current = last_modified
            else:
                current = record[modified_field]
        else:
            # Otherwise, use a new one.
            current = utils.msec_time()

        # Bump the timestamp only if it's more than the previous one.
        previous = self._timestamps[parent_id].get(collection_id)
        if previous and previous >= current:
            collection_timestamp = previous + 1
        else:
            collection_timestamp = current

        # In case the timestamp was specified, the collection timestamp will
        # be different from the updated timestamp. As such, we want to return
        # the one of the record, and not the collection one.
        if not is_specified or previous == current:
            current = collection_timestamp

        self._timestamps[parent_id][collection_id] = collection_timestamp
        return current

    @synchronized
    def create(self, collection_id, parent_id, record, id_generator=None,
               id_field=DEFAULT_ID_FIELD,
               modified_field=DEFAULT_MODIFIED_FIELD, auth=None, ignore_conflict=False):
        id_generator = id_generator or self.id_generator
        record = {**record}
        if id_field in record:
            # Raise unicity error if record with same id already exists.
            try:
                existing = self.get(collection_id, parent_id, record[id_field])
                if ignore_conflict:
                    return existing
                raise exceptions.UnicityError(id_field, existing)
            except exceptions.RecordNotFoundError:
                pass
        else:
            record[id_field] = id_generator()

        self.set_record_timestamp(collection_id, parent_id, record,
                                  modified_field=modified_field)
        _id = record[id_field]
        record = ujson.loads(self.json.dumps(record))
        self._store[parent_id][collection_id][_id] = record
        self._cemetery[parent_id][collection_id].pop(_id, None)
        return record

    @synchronized
    def get(self, collection_id, parent_id, object_id,
            id_field=DEFAULT_ID_FIELD,
            modified_field=DEFAULT_MODIFIED_FIELD,
            auth=None):
        collection = self._store[parent_id][collection_id]
        if object_id not in collection:
            raise exceptions.RecordNotFoundError(object_id)
        return {**collection[object_id]}

    @synchronized
    def update(self, collection_id, parent_id, object_id, record,
               id_field=DEFAULT_ID_FIELD,
               modified_field=DEFAULT_MODIFIED_FIELD,
               auth=None):
        record = {**record}
        record[id_field] = object_id
        record = ujson.loads(self.json.dumps(record))

        self.set_record_timestamp(collection_id, parent_id, record,
                                  modified_field=modified_field)
        self._store[parent_id][collection_id][object_id] = record
        self._cemetery[parent_id][collection_id].pop(object_id, None)
        return record

    @synchronized
    def delete(self, collection_id, parent_id, object_id,
               id_field=DEFAULT_ID_FIELD, with_deleted=True,
               modified_field=DEFAULT_MODIFIED_FIELD,
               deleted_field=DEFAULT_DELETED_FIELD,
               auth=None, last_modified=None):
        existing = self.get(collection_id, parent_id, object_id)
        # Need to delete the last_modified field of the record.
        del existing[modified_field]

        self.set_record_timestamp(collection_id, parent_id, existing,
                                  modified_field=modified_field,
                                  last_modified=last_modified)
        existing = self.strip_deleted_record(collection_id,
                                             parent_id,
                                             existing)

        # Add to deleted items, remove from store.
        if with_deleted:
            deleted = {**existing}
            self._cemetery[parent_id][collection_id][object_id] = deleted
        self._store[parent_id][collection_id].pop(object_id)
        return existing

    @synchronized
    def purge_deleted(self, collection_id, parent_id, before=None,
                      id_field=DEFAULT_ID_FIELD,
                      modified_field=DEFAULT_MODIFIED_FIELD,
                      auth=None):
        parent_id_match = re.compile(parent_id.replace('*', '.*'))
        by_parent_id = {pid: collections
                        for pid, collections in self._cemetery.items()
                        if parent_id_match.match(pid)}
        num_deleted = 0
        for pid, collections in by_parent_id.items():
            if collection_id is not None:
                collections = {collection_id: collections[collection_id]}
            for collection, colrecords in collections.items():
                if before is None:
                    kept = {}
                else:
                    kept = {key: value for key, value in
                            colrecords.items()
                            if value[modified_field] >= before}
                self._cemetery[pid][collection] = kept
                num_deleted += (len(colrecords) - len(kept))
        return num_deleted

    @synchronized
    def get_all(self, collection_id, parent_id, filters=None, sorting=None,
                pagination_rules=None, limit=None, include_deleted=False,
                id_field=DEFAULT_ID_FIELD,
                modified_field=DEFAULT_MODIFIED_FIELD,
                deleted_field=DEFAULT_DELETED_FIELD,
                auth=None):

        records = _get_objects_by_parent_id(self._store, parent_id, collection_id)

        records, count = self.extract_record_set(records=records,
                                                 filters=filters, sorting=None,
                                                 id_field=id_field, deleted_field=deleted_field)
        deleted = []
        if include_deleted:
            deleted = _get_objects_by_parent_id(self._cemetery, parent_id, collection_id)

        records, count = self.extract_record_set(records=records + deleted,
                                                 filters=filters, sorting=sorting,
                                                 id_field=id_field, deleted_field=deleted_field,
                                                 pagination_rules=pagination_rules, limit=limit)
        return records, count

    @synchronized
    def delete_all(self, collection_id, parent_id, filters=None,
                   sorting=None, pagination_rules=None, limit=None,
                   id_field=DEFAULT_ID_FIELD, with_deleted=True,
                   modified_field=DEFAULT_MODIFIED_FIELD,
                   deleted_field=DEFAULT_DELETED_FIELD,
                   auth=None):
        records = _get_objects_by_parent_id(self._store, parent_id, collection_id, with_meta=True)
        records, count = self.extract_record_set(records=records,
                                                 filters=filters,
                                                 sorting=sorting,
                                                 pagination_rules=pagination_rules, limit=limit,
                                                 id_field=id_field,
                                                 deleted_field=deleted_field)

        deleted = [self.delete(r.pop('__collection_id__'),
                               r.pop('__parent_id__'),
                               r[id_field],
                               id_field=id_field, with_deleted=with_deleted,
                               modified_field=modified_field,
                               deleted_field=deleted_field)
                   for r in records]
        return deleted


def extract_record_set(records, filters, sorting,
                       pagination_rules=None, limit=None,
                       id_field=DEFAULT_ID_FIELD,
                       deleted_field=DEFAULT_DELETED_FIELD):
    """Apply filters, sorting, limit, and pagination rules to the list of
    `records`.

    """
    filtered = list(apply_filters(records, filters or []))
    total_records = len(filtered)

    paginated = {}
    for rule in pagination_rules or []:
        values = list(apply_filters(filtered, rule))
        paginated.update(dict(((x[id_field], x) for x in values)))

    if paginated:
        paginated = paginated.values()
    else:
        paginated = filtered

    sorted_ = apply_sorting(paginated, sorting or [])

    filtered_deleted = len([r for r in sorted_
                            if r.get(deleted_field) is True])

    if limit:
        sorted_ = list(sorted_)[:limit]

    return sorted_, total_records - filtered_deleted


def apply_filters(records, filters):
    """Filter the specified records, using basic iteration.
    """
    operators = {
        COMPARISON.LT: operator.lt,
        COMPARISON.MAX: operator.le,
        COMPARISON.EQ: operator.eq,
        COMPARISON.NOT: operator.ne,
        COMPARISON.MIN: operator.ge,
        COMPARISON.GT: operator.gt,
        COMPARISON.IN: operator.contains,
        COMPARISON.EXCLUDE: lambda x, y: not operator.contains(x, y),
        COMPARISON.LIKE: lambda x, y: re.search(y, x, re.IGNORECASE),
    }
    for record in records:
        matches = True
        for f in filters:
            right = f.value
            if f.field == DEFAULT_ID_FIELD:
                if isinstance(right, int):
                    right = str(right)

            left = find_nested_value(record, f.field, MISSING)

            if f.operator in (COMPARISON.IN, COMPARISON.EXCLUDE):
                right, left = left, right
            elif f.operator == COMPARISON.LIKE:
                # Add implicit start/end wildchars if none is specified.
                if "*" not in right:
                    right = "*{}*".format(right)
                right = "^{}$".format(right.replace("*", ".*"))
            elif f.operator != COMPARISON.HAS:
                left = schwartzian_transform(left)
                right = schwartzian_transform(right)

            if f.operator == COMPARISON.HAS:
                matches = left != MISSING if f.value else left == MISSING
            else:
<<<<<<< HEAD
                if left is None:
                    right_is_number = (
                        isinstance(right, (int, float)) and
                        right not in (True, False))
                    if right_is_number:
                        # Python3 cannot compare None to a number.
                        matches = False
                        continue
                    else:
                        left = ''  # To mimic what we do for postgresql.
                        if right is None:
                            right = ''  # To mimic what we do for postgresql.
            matches = matches and operators[f.operator](left, right)
=======
                matches = matches and operators[f.operator](left, right)
>>>>>>> 949b7f1a
        if matches:
            yield record


def schwartzian_transform(value):
    """Decorate a value with a tag that enforces the Postgres sort order.

    The sort order, per https://www.postgresql.org/docs/9.6/static/datatype-json.html, is:

    Object > Array > Boolean > Number > String > Null

    Note that there are more interesting rules for comparing objects
    and arrays but we probably don't need to be that compatible.

    MISSING represents what would be a SQL NULL, which is "bigger"
    than everything else.
    """
    if value is None:
        return (0, value)
    if isinstance(value, str):
        return (1, value)
    if isinstance(value, bool):
        # This has to be before Number, because bools are a subclass
        # of int :(
        return (3, value)
    if isinstance(value, numbers.Number):
        return (2, value)
    if isinstance(value, abc.Sequence):
        return (4, value)
    if isinstance(value, abc.Mapping):
        return (5, value)
    if value is MISSING:
        return (6, value)
    raise ValueError("Unknown value: {}".format(value))   # pragma: no cover


def apply_sorting(records, sorting):
    """Sort the specified records, using cumulative python sorting.
    """
    result = list(records)

    if not result:
        return result

    def column(record, name):
        return schwartzian_transform(find_nested_value(record, name, default=MISSING))

    for sort in reversed(sorting):
        result = sorted(result,
                        key=lambda r: column(r, sort.field),
                        reverse=(sort.direction < 0))

    return result


def _get_objects_by_parent_id(store, parent_id, collection_id, with_meta=False):
    if parent_id is not None:
        parent_id_match = re.compile("^{}$".format(parent_id.replace('*', '.*')))
        by_parent_id = {pid: collections
                        for pid, collections in store.items()
                        if parent_id_match.match(pid)}
    else:
        by_parent_id = store[parent_id]

    objects = []
    for pid, collections in by_parent_id.items():
        if collection_id is not None:
            collections = {collection_id: collections[collection_id]}
        for collection, colobjects in collections.items():
            for r in colobjects.values():
                if with_meta:
                    objects.append(dict(__collection_id__=collection,
                                        __parent_id__=pid, **r))
                else:
                    objects.append(r)
    return objects


def load_from_config(config):
    settings = {**config.get_settings()}
    strict = settings.get('storage_strict_json', False)
    return Storage(strict_json=strict)<|MERGE_RESOLUTION|>--- conflicted
+++ resolved
@@ -362,7 +362,6 @@
             if f.operator == COMPARISON.HAS:
                 matches = left != MISSING if f.value else left == MISSING
             else:
-<<<<<<< HEAD
                 if left is None:
                     right_is_number = (
                         isinstance(right, (int, float)) and
@@ -375,10 +374,7 @@
                         left = ''  # To mimic what we do for postgresql.
                         if right is None:
                             right = ''  # To mimic what we do for postgresql.
-            matches = matches and operators[f.operator](left, right)
-=======
                 matches = matches and operators[f.operator](left, right)
->>>>>>> 949b7f1a
         if matches:
             yield record
 
