<<<<<<< HEAD
=======
import warnings

>>>>>>> b9c10c44
import colander

<<<<<<< HEAD
from kinto.core.utils import strip_whitespace, msec_time, native_value
=======
from kinto.core.schema import (Any, HeaderField, QueryField, HeaderQuotedInteger,
                               FieldList, TimeStamp, URL)
from kinto.core.utils import native_value


class TimeStamp(TimeStamp):
    """This schema is deprecated, you shoud use `kinto.core.schema.TimeStamp` instead."""

    def __init__(self, *args, **kwargs):
        message = ("`kinto.core.resource.schema.TimeStamp` is deprecated, "
                   "use `kinto.core.schema.TimeStamp` instead.")
        warnings.warn(message, DeprecationWarning)
        super(TimeStamp, self).__init__(*args, **kwargs)


class URL(URL):
    """This schema is deprecated, you shoud use `kinto.core.schema.URL` instead."""

    def __init__(self, *args, **kwargs):
        message = ("`kinto.core.resource.schema.URL` is deprecated, "
                   "use `kinto.core.schema.URL` instead.")
        warnings.warn(message, DeprecationWarning)
        super(URL, self).__init__(*args, **kwargs)
>>>>>>> b9c10c44


# Resource related schemas


class ResourceSchema(colander.MappingSchema):
    """Base resource schema, with *Cliquet* specific built-in options."""

    class Options:
        """
        Resource schema options.

        This is meant to be overriden for changing values:

        .. code-block:: python

            class Product(ResourceSchema):
                reference = colander.SchemaNode(colander.String())

                class Options:
                    readonly_fields = ('reference',)
        """
        readonly_fields = tuple()
        """Fields that cannot be updated. Values for fields will have to be
        provided either during record creation, through default values using
        ``missing`` attribute or implementing a custom logic in
        :meth:`kinto.core.resource.UserResource.process_record`.
        """

        preserve_unknown = True
        """Define if unknown fields should be preserved or not.

        The resource is schema-less by default. In other words, any field name
        will be accepted on records. Set this to ``False`` in order to limit
        the accepted fields to the ones defined in the schema.
        """

    @classmethod
    def get_option(cls, attr):
        default_value = getattr(ResourceSchema.Options, attr)
        return getattr(cls.Options, attr,  default_value)

    @classmethod
    def is_readonly(cls, field):
        """Return True if specified field name is read-only.

        :param str field: the field name in the schema
        :returns: ``True`` if the specified field is read-only,
            ``False`` otherwise.
        :rtype: bool
        """
        return field in cls.get_option("readonly_fields")

    def schema_type(self):
        if self.get_option("preserve_unknown") is True:
            unknown = 'preserve'
        else:
            unknown = 'ignore'
        return colander.Mapping(unknown=unknown)


class PermissionsSchema(colander.SchemaNode):
    """A permission mapping defines ACEs.

    It has permission names as keys and principals as values.

    ::

        {
            "write": ["fxa:af3e077eb9f5444a949ad65aa86e82ff"],
            "groups:create": ["fxa:70a9335eecfe440fa445ba752a750f3d"]
        }

    """

    def __init__(self, *args, **kwargs):
        self.known_perms = kwargs.pop('permissions', tuple())
        super().__init__(*args, **kwargs)

        for perm in self.known_perms:
            self[perm] = self._get_node_principals(perm)

    def schema_type(self):
        if self.known_perms:
            return colander.Mapping(unknown='raise')
        else:
            return colander.Mapping(unknown='preserve')

    def deserialize(self, cstruct=colander.null):

        # If permissions are not a mapping (e.g null or invalid), try deserializing
        if not isinstance(cstruct, dict):
            return super().deserialize(cstruct)

        # If permissions are listed, check fields and produce fancy error messages
        if self.known_perms:
            for perm in cstruct:
                colander.OneOf(choices=self.known_perms)(self, perm)
            return super().deserialize(cstruct)

        # Else deserialize the fields that are not on the schema
        permissions = {}
        perm_schema = colander.SequenceSchema(colander.SchemaNode(colander.String()))
        for perm, principals in cstruct.items():
            permissions[perm] = perm_schema.deserialize(principals)

        return permissions

    def _get_node_principals(self, perm):
        principal = colander.SchemaNode(colander.String())
        return colander.SchemaNode(colander.Sequence(), principal, name=perm,
                                   missing=colander.drop)


<<<<<<< HEAD
# Generic schema nodes


class TimeStamp(colander.SchemaNode):
    """Basic integer schema field that can be set to current server timestamp
    in milliseconds if no value is provided.

    .. code-block:: python

        class Book(ResourceSchema):
            added_on = TimeStamp()
            read_on = TimeStamp(auto_now=False, missing=-1)
    """
    schema_type = colander.Integer

    title = 'Epoch timestamp'
    """Default field title."""

    auto_now = True
    """Set to current server timestamp (*milliseconds*) if not provided."""

    missing = None
    """Default field value if not provided in record."""

    def deserialize(self, cstruct=colander.null):
        if cstruct is colander.null and self.auto_now:
            cstruct = msec_time()
        return super().deserialize(cstruct)


class URL(SchemaNode):
    """String field representing a URL, with max length of 2048.
    This is basically a shortcut for string field with
    `~colander:colander.url`.

    .. code-block:: python

        class BookmarkSchema(ResourceSchema):
            url = URL()
    """
    schema_type = String
    validator = colander.All(colander.url, colander.Length(min=1, max=2048))

    def preparer(self, appstruct):
        return strip_whitespace(appstruct)


class Any(colander.SchemaType):
    """Colander type agnostic field."""

    def deserialize(self, node, cstruct):
        return cstruct


class HeaderField(colander.SchemaNode):
    """Basic header field SchemaNode."""

    missing = colander.drop

    def deserialize(self, cstruct=colander.null):
        if isinstance(cstruct, bytes):
            try:
                cstruct = cstruct.decode('utf-8')
            except UnicodeDecodeError:
                raise colander.Invalid(self, msg='Headers should be UTF-8 encoded')
        return super().deserialize(cstruct)


class QueryField(colander.SchemaNode):
    """Basic querystring field SchemaNode."""

    missing = colander.drop

    def deserialize(self, cstruct=colander.null):
        cstruct = native_value(cstruct)
        return super().deserialize(cstruct)


class FieldList(QueryField):
    """String field representing a list of attributes."""

    schema_type = colander.Sequence
    error_message = "The value should be a list of comma separated attributes"
    missing = colander.drop
    fields = colander.SchemaNode(colander.String(), missing=colander.drop)

    def deserialize(self, cstruct=colander.null):
        if isinstance(cstruct, str):
            cstruct = cstruct.split(',')
        return super().deserialize(cstruct)


class HeaderQuotedInteger(HeaderField):
    """Integer between "" used in precondition headers."""

    schema_type = colander.String
    error_message = "The value should be integer between double quotes"
    validator = colander.Any(colander.Regex('^"([0-9]+?)"$', msg=error_message),
                             colander.Regex('\*'))

    def deserialize(self, cstruct=colander.null):
        param = super().deserialize(cstruct)
        if param is colander.drop or param == '*':
            return param

        return int(param[1:-1])


=======
>>>>>>> b9c10c44
# Header schemas


class HeaderSchema(colander.MappingSchema):
    """Base schema used for validating and deserializing request headers. """

    missing = colander.drop

    if_match = HeaderQuotedInteger(name='If-Match')
    if_none_match = HeaderQuotedInteger(name='If-None-Match')

    @staticmethod
    def schema_type():
        return colander.Mapping(unknown='preserve')


class PatchHeaderSchema(HeaderSchema):
    """Header schema used with PATCH requests."""

    def response_behavior_validator():
        return colander.OneOf(['full', 'light', 'diff'])

    response_behaviour = HeaderField(colander.String(), name='Response-Behavior',
                                     validator=response_behavior_validator())


# Querystring schemas


class QuerySchema(colander.MappingSchema):
    """
    Schema used for validating and deserializing querystrings. It will include
    and try to guess the type of unknown fields (field filters) on deserialization.
    """
    missing = colander.drop

    @staticmethod
    def schema_type():
        return colander.Mapping(unknown='ignore')

    def deserialize(self, cstruct=colander.null):
        """
        Deserialize and validate the QuerySchema fields and try to deserialize and
        get the native value of additional filds (field filters) that may be present
        on the cstruct.

        e.g:: ?exclude_id=a,b&deleted=true -> {'exclude_id': ['a', 'b'], deleted: True}
        """
        values = {}

        schema_values = super().deserialize(cstruct)
        if schema_values is colander.drop:
            return schema_values

        # Deserialize querystring field filters (see docstring e.g)
        for k, v in cstruct.items():
            # Deserialize lists used on in_ and exclude_ filters
            if k.startswith('in_') or k.startswith('exclude_'):
                as_list = FieldList().deserialize(v)
                if isinstance(as_list, list):
                    values[k] = [native_value(v) for v in as_list]
            else:
                values[k] = native_value(v)

        values.update(schema_values)
        return values


class CollectionQuerySchema(QuerySchema):
    """Querystring schema used with collections."""

    _limit = QueryField(colander.Integer())
    _sort = FieldList()
    _token = QueryField(colander.String())
    _since = QueryField(colander.Integer())
    _to = QueryField(colander.Integer())
    _before = QueryField(colander.Integer())
    id = QueryField(colander.String())
    last_modified = QueryField(colander.Integer())


class RecordGetQuerySchema(QuerySchema):
    """Querystring schema for GET record requests."""

    _fields = FieldList()


class CollectionGetQuerySchema(CollectionQuerySchema):
    """Querystring schema for GET collection requests."""

    _fields = FieldList()


# Body Schemas


class RecordSchema(colander.MappingSchema):

    @colander.deferred
    def data(node, kwargs):
        data = kwargs.get('data')
        if data:
            # Check if empty record is allowed.
            # (e.g every schema fields have defaults)
            try:
                data.deserialize({})
            except colander.Invalid:
                pass
            else:
                data.default = {}
                data.missing = colander.drop
        return data

    @colander.deferred
    def permissions(node, kwargs):
        def get_perms(node, kwargs):
            return kwargs.get('permissions')
        # Set if node is provided, else keep deferred. This allows binding the body
        # on Resource first and bind permissions later if using SharableResource.
        return get_perms(node, kwargs) or colander.deferred(get_perms)

    @staticmethod
    def schema_type():
        return colander.Mapping(unknown='raise')


class JsonPatchOperationSchema(colander.MappingSchema):
    """Single JSON Patch Operation."""

    def op_validator():
        op_values = ['test', 'add', 'remove', 'replace', 'move', 'copy']
        return colander.OneOf(op_values)

    def path_validator():
        return colander.Regex('(/\w*)+')

    op = colander.SchemaNode(colander.String(), validator=op_validator())
    path = colander.SchemaNode(colander.String(), validator=path_validator())
    from_ = colander.SchemaNode(colander.String(), name='from',
                                validator=path_validator(), missing=colander.drop)
    value = colander.SchemaNode(Any(), missing=colander.drop)

    @staticmethod
    def schema_type():
        return colander.Mapping(unknown='raise')


class JsonPatchBodySchema(colander.SequenceSchema):
    """Body used with JSON Patch (application/json-patch+json) as in RFC 6902."""

    operations = JsonPatchOperationSchema(missing=colander.drop)


# Request schemas


class RequestSchema(colander.MappingSchema):
    """Base schema for kinto requests."""

    @colander.deferred
    def header(node, kwargs):
        return kwargs.get('header')

    @colander.deferred
    def querystring(node, kwargs):
        return kwargs.get('querystring')

    def after_bind(self, node, kw):
        # Set default bindings
        if not self.get('header'):
            self['header'] = HeaderSchema()
        if not self.get('querystring'):
            self['querystring'] = QuerySchema()


class PayloadRequestSchema(RequestSchema):
    """Base schema for methods that use a JSON request body."""

    @colander.deferred
    def body(node, kwargs):
        def get_body(node, kwargs):
            return kwargs.get('body')
        # Set if node is provided, else keep deferred (and allow bindind later)
        return get_body(node, kwargs) or colander.deferred(get_body)


class JsonPatchRequestSchema(RequestSchema):
    """JSON Patch (application/json-patch+json) request schema."""

    body = JsonPatchBodySchema()
    querystring = QuerySchema()
    header = PatchHeaderSchema()<|MERGE_RESOLUTION|>--- conflicted
+++ resolved
@@ -1,13 +1,7 @@
-<<<<<<< HEAD
-=======
 import warnings
 
->>>>>>> b9c10c44
 import colander
 
-<<<<<<< HEAD
-from kinto.core.utils import strip_whitespace, msec_time, native_value
-=======
 from kinto.core.schema import (Any, HeaderField, QueryField, HeaderQuotedInteger,
                                FieldList, TimeStamp, URL)
 from kinto.core.utils import native_value
@@ -20,7 +14,7 @@
         message = ("`kinto.core.resource.schema.TimeStamp` is deprecated, "
                    "use `kinto.core.schema.TimeStamp` instead.")
         warnings.warn(message, DeprecationWarning)
-        super(TimeStamp, self).__init__(*args, **kwargs)
+        super().__init__(*args, **kwargs)
 
 
 class URL(URL):
@@ -30,8 +24,8 @@
         message = ("`kinto.core.resource.schema.URL` is deprecated, "
                    "use `kinto.core.schema.URL` instead.")
         warnings.warn(message, DeprecationWarning)
-        super(URL, self).__init__(*args, **kwargs)
->>>>>>> b9c10c44
+        super().__init__(*args, **kwargs)
+
 
 
 # Resource related schemas
@@ -146,117 +140,6 @@
                                    missing=colander.drop)
 
 
-<<<<<<< HEAD
-# Generic schema nodes
-
-
-class TimeStamp(colander.SchemaNode):
-    """Basic integer schema field that can be set to current server timestamp
-    in milliseconds if no value is provided.
-
-    .. code-block:: python
-
-        class Book(ResourceSchema):
-            added_on = TimeStamp()
-            read_on = TimeStamp(auto_now=False, missing=-1)
-    """
-    schema_type = colander.Integer
-
-    title = 'Epoch timestamp'
-    """Default field title."""
-
-    auto_now = True
-    """Set to current server timestamp (*milliseconds*) if not provided."""
-
-    missing = None
-    """Default field value if not provided in record."""
-
-    def deserialize(self, cstruct=colander.null):
-        if cstruct is colander.null and self.auto_now:
-            cstruct = msec_time()
-        return super().deserialize(cstruct)
-
-
-class URL(SchemaNode):
-    """String field representing a URL, with max length of 2048.
-    This is basically a shortcut for string field with
-    `~colander:colander.url`.
-
-    .. code-block:: python
-
-        class BookmarkSchema(ResourceSchema):
-            url = URL()
-    """
-    schema_type = String
-    validator = colander.All(colander.url, colander.Length(min=1, max=2048))
-
-    def preparer(self, appstruct):
-        return strip_whitespace(appstruct)
-
-
-class Any(colander.SchemaType):
-    """Colander type agnostic field."""
-
-    def deserialize(self, node, cstruct):
-        return cstruct
-
-
-class HeaderField(colander.SchemaNode):
-    """Basic header field SchemaNode."""
-
-    missing = colander.drop
-
-    def deserialize(self, cstruct=colander.null):
-        if isinstance(cstruct, bytes):
-            try:
-                cstruct = cstruct.decode('utf-8')
-            except UnicodeDecodeError:
-                raise colander.Invalid(self, msg='Headers should be UTF-8 encoded')
-        return super().deserialize(cstruct)
-
-
-class QueryField(colander.SchemaNode):
-    """Basic querystring field SchemaNode."""
-
-    missing = colander.drop
-
-    def deserialize(self, cstruct=colander.null):
-        cstruct = native_value(cstruct)
-        return super().deserialize(cstruct)
-
-
-class FieldList(QueryField):
-    """String field representing a list of attributes."""
-
-    schema_type = colander.Sequence
-    error_message = "The value should be a list of comma separated attributes"
-    missing = colander.drop
-    fields = colander.SchemaNode(colander.String(), missing=colander.drop)
-
-    def deserialize(self, cstruct=colander.null):
-        if isinstance(cstruct, str):
-            cstruct = cstruct.split(',')
-        return super().deserialize(cstruct)
-
-
-class HeaderQuotedInteger(HeaderField):
-    """Integer between "" used in precondition headers."""
-
-    schema_type = colander.String
-    error_message = "The value should be integer between double quotes"
-    validator = colander.Any(colander.Regex('^"([0-9]+?)"$', msg=error_message),
-                             colander.Regex('\*'))
-
-    def deserialize(self, cstruct=colander.null):
-        param = super().deserialize(cstruct)
-        if param is colander.drop or param == '*':
-            return param
-
-        return int(param[1:-1])
-
-
-=======
->>>>>>> b9c10c44
 # Header schemas
 
 
